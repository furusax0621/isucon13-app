--- conflicted
+++ resolved
@@ -116,9 +116,6 @@
 ALTER TABLE `livecomments` ADD INDEX `livestream_id_idx` (`livestream_id`);
 ALTER TABLE `livecomment_reports` ADD INDEX `livestream_id_idx` (`livestream_id`);
 ALTER TABLE `icons` ADD INDEX `user_id_idx` (`user_id`);
-<<<<<<< HEAD
 ALTER TABLE `ng_words` ADD INDEX `user_id_livestream_id_idx` (`user_id`, `livestream_id`);
 ALTER TABLE `ng_words` ADD INDEX `livestream_id_idx` (`livestream_id`);
-=======
-ALTER TABLE `icon_hashes` ADD INDEX `hash_id_idx` (`hash`);
->>>>>>> 58d17f23
+ALTER TABLE `icon_hashes` ADD INDEX `hash_id_idx` (`hash`);